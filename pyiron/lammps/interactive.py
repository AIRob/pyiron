--- conflicted
+++ resolved
@@ -192,17 +192,10 @@
         """
         if self.server.run_mode.interactive_non_modal:
             warnings.warn('calc_md() is not implemented for the non modal interactive mode use calc_static()!')
-<<<<<<< HEAD
-        super(LammpsInterative, self).calc_md(temperature=temperature, pressure=pressure, n_ionic_steps=n_ionic_steps,
-                                              time_step=time_step, n_print=n_print, delta_temp=delta_temp,
-                                              delta_press=delta_press, seed=seed, tloop=tloop,
-                                              initial_temperature=initial_temperature, langevin=langevin)
-=======
         super(LammpsInteractive, self).calc_md(temperature=temperature, pressure=pressure, n_ionic_steps=n_ionic_steps,
                                                time_step=time_step, n_print=n_print, delta_temp=delta_temp,
                                                delta_press=delta_press, seed=seed, tloop=tloop,
-                                               rescale_velocity=rescale_velocity, langevin=langevin)
->>>>>>> a27b6af7
+                                               initial_temperature=initial_temperature, langevin=langevin)
 
     def run_if_interactive(self):
         if self._generic_input['calc_mode'] == 'md':
