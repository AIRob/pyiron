--- conflicted
+++ resolved
@@ -1129,16 +1129,10 @@
             select_atoms = np.array(len(parent_basis)*[True])
         else:
             select_atoms = np.array(select_atoms)
-<<<<<<< HEAD
-        struct = nglview.TextStructure(self._ngl_write_structure(parent_basis.get_chemical_symbols()[select_atoms],
-                                                                 self.positions[select_atoms], self.cell[select_atoms],
-                                                                 custom_array=custom_array[select_atoms]))
-=======
             if custom_array is not None:
                 custom_array = custom_array[select_atoms]
         struct = nglview.TextStructure(self._ngl_write_structure(parent_basis.get_chemical_symbols()[select_atoms],
                                                                  self.positions[select_atoms], self.cell, custom_array=custom_array))
->>>>>>> 6aa96cb7
         view = nglview.NGLWidget(struct)
         if spacefill:
             if color_scheme is None and custom_array is not None:
